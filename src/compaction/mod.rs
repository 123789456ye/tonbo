--- conflicted
+++ resolved
@@ -1,9 +1,5 @@
 pub(crate) mod error;
-pub(crate) mod leveled;
-<<<<<<< HEAD
-=======
-use std::sync::Arc;
->>>>>>> a062ff99
+pub mod leveled;
 
 use std::sync::Arc;
 
