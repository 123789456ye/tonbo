--- conflicted
+++ resolved
@@ -82,20 +82,17 @@
 
     /// Parquet writer properties for on-disk SST files
     pub(crate) write_parquet_properties: WriterProperties,
-
-<<<<<<< HEAD
+    /// Detailed options governing compaction behavior
+    pub(crate) compaction_option: CompactionOption,
+
+    /// Number of immutable chunks
+    pub(crate) immutable_chunk_num: usize,
+
+    /// Maximum number of immutable chunks
+    pub(crate) immutable_chunk_max_num: usize,
+
     /// Enable prefetch buffer for sequential access optimization
     pub(crate) use_prefetch: bool,
-=======
-    /// Detailed options governing compaction behavior
-    pub(crate) compaction_option: CompactionOption,
-
-    /// Number of immutable chunks
-    pub(crate) immutable_chunk_num: usize,
-
-    /// Maximum number of immutable chunks
-    pub(crate) immutable_chunk_max_num: usize,
->>>>>>> 615e9ff9
 }
 
 impl DbOption {
@@ -129,12 +126,8 @@
             version_log_snapshot_threshold: 200,
             level_paths: vec![None; MAX_LEVEL],
             base_fs: FsOptions::Local,
-<<<<<<< HEAD
-            compaction_option: CompactionOption::Leveled,
+            compaction_option: CompactionOption::Leveled(LeveledOptions::default()),
             use_prefetch: true, // Enable prefetch by default
-=======
-            compaction_option: CompactionOption::Leveled(LeveledOptions::default()),
->>>>>>> 615e9ff9
         }
     }
 }
@@ -238,8 +231,6 @@
         self.base_fs = base_fs;
         self
     }
-<<<<<<< HEAD
-
     pub fn compaction_option(self, compaction_option: CompactionOption) -> Self {
         Self {
             compaction_option,
@@ -257,8 +248,6 @@
             ..self
         }
     }
-=======
->>>>>>> 615e9ff9
 }
 
 #[derive(Debug, Error)]
@@ -310,12 +299,9 @@
             )
             .field("trigger_type", &self.trigger_type)
             .field("use_wal", &self.use_wal)
-<<<<<<< HEAD
             .field("use_prefetch", &self.use_prefetch)
-=======
             .field("max_sst_file_size", &self.max_sst_file_size)
             .field("wal_buffer_size", &self.wal_buffer_size)
->>>>>>> 615e9ff9
             .field("write_parquet_properties", &self.write_parquet_properties)
             .field("compaction_option", &self.compaction_option)
             .finish()
